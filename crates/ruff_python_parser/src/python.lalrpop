--- conflicted
+++ resolved
@@ -1616,11 +1616,7 @@
             return Err(LexicalError {
                 error: LexicalErrorType::FStringError(FStringErrorType::LambdaWithoutParentheses),
                 location: value.start(),
-<<<<<<< HEAD
-            })?; 
-=======
             })?;
->>>>>>> 4df8e0a0
         }
         let debug_text = debug.map(|_| {
             let start_offset = location + "{".text_len();
